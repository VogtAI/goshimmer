package main

import (
	"fmt"
	"time"

	client "github.com/iotaledger/goshimmer/client"
	"github.com/iotaledger/iota.go/trinary"
)

func testBroadcastData(api *client.GoShimmerAPI) (trinary.Hash, error) {
	txnHash, err := api.BroadcastData(txnAddr, txnData)
	if err != nil {
<<<<<<< HEAD
		return "", fmt.Errorf("%w: broadcast failed", err)
=======
		return "", fmt.Errorf("broadcast failed: %w", err)
>>>>>>> fa05123e
	}
	return txnHash, nil
}

func testTargetGetTransactions(api *client.GoShimmerAPI, txnHash trinary.Hash) error {
	// query target node for broadcasted data
<<<<<<< HEAD
	_, err := api.GetTransactions([]trinary.Hash{txnHash})
	if err != nil {
		return fmt.Errorf("%w: query target failed", err)
=======
	if _, err := api.GetTransactionObjectsByHash([]trinary.Hash{txnHash}); err != nil {
		return fmt.Errorf("querying the target node failed: %w", err)
>>>>>>> fa05123e
	}
	return nil
}

func testNodesGetTransactions(txnHash trinary.Hash) error {
	// query nodes node for broadcasted data
	for _, n := range nodes {
		nodesApi := client.NewGoShimmerAPI(n)
<<<<<<< HEAD
		_, err := nodesApi.GetTransactions([]trinary.Hash{txnHash})
		if err != nil {
			return fmt.Errorf("%w: query %s failed", err, n)
=======
		if _, err := nodesApi.GetTransactionObjectsByHash([]trinary.Hash{txnHash}); err != nil {
			return fmt.Errorf("querying node %s failed: %w", n, err)
>>>>>>> fa05123e
		}
		fmt.Printf("txn found in node %s\n", n)
	}
	return nil
}

func main() {
	LoadConfig()
	SetConfig()

	api := client.NewGoShimmerAPI(target)
	for i := 0; i < maxQuery; i++ {
		txnHash, err := testBroadcastData(api)
		if err != nil {
			fmt.Printf("%s\n", err)
			break
		}
		fmt.Printf("txnHash: %s\n", txnHash)

		// cooldown time
		time.Sleep(time.Duration(cooldown) * time.Second)

		// query target node
		err = testTargetGetTransactions(api, txnHash)
		if err != nil {
			fmt.Printf("%s\n", err)
			break
		}

		// query nodes node
		err = testNodesGetTransactions(txnHash)
		if err != nil {
			fmt.Printf("%s\n", err)
			break
		}
	}
}<|MERGE_RESOLUTION|>--- conflicted
+++ resolved
@@ -11,25 +11,15 @@
 func testBroadcastData(api *client.GoShimmerAPI) (trinary.Hash, error) {
 	txnHash, err := api.BroadcastData(txnAddr, txnData)
 	if err != nil {
-<<<<<<< HEAD
-		return "", fmt.Errorf("%w: broadcast failed", err)
-=======
 		return "", fmt.Errorf("broadcast failed: %w", err)
->>>>>>> fa05123e
 	}
 	return txnHash, nil
 }
 
 func testTargetGetTransactions(api *client.GoShimmerAPI, txnHash trinary.Hash) error {
 	// query target node for broadcasted data
-<<<<<<< HEAD
-	_, err := api.GetTransactions([]trinary.Hash{txnHash})
-	if err != nil {
-		return fmt.Errorf("%w: query target failed", err)
-=======
 	if _, err := api.GetTransactionObjectsByHash([]trinary.Hash{txnHash}); err != nil {
 		return fmt.Errorf("querying the target node failed: %w", err)
->>>>>>> fa05123e
 	}
 	return nil
 }
@@ -38,14 +28,8 @@
 	// query nodes node for broadcasted data
 	for _, n := range nodes {
 		nodesApi := client.NewGoShimmerAPI(n)
-<<<<<<< HEAD
-		_, err := nodesApi.GetTransactions([]trinary.Hash{txnHash})
-		if err != nil {
-			return fmt.Errorf("%w: query %s failed", err, n)
-=======
 		if _, err := nodesApi.GetTransactionObjectsByHash([]trinary.Hash{txnHash}); err != nil {
 			return fmt.Errorf("querying node %s failed: %w", n, err)
->>>>>>> fa05123e
 		}
 		fmt.Printf("txn found in node %s\n", n)
 	}
