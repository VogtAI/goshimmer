--- conflicted
+++ resolved
@@ -79,13 +79,9 @@
 			nat.Port("8080/tcp"): {},
 		},
 		Cmd: strslice.StrSlice{
-<<<<<<< HEAD
-			fmt.Sprintf("--node.disablePlugins=%s", config.DisabledPlugins),
-=======
 			"--skip-config=true",
 			"--logger.level=debug",
-			fmt.Sprintf("--node.disablePlugins=%s", disabledPluginsPeer),
->>>>>>> c8c2e7fd
+			fmt.Sprintf("--node.disablePlugins=%s", config.DisabledPlugins),
 			fmt.Sprintf("--node.enablePlugins=%s", func() string {
 				if config.Bootstrap {
 					return "Bootstrap"
