--- conflicted
+++ resolved
@@ -5,10 +5,7 @@
 	"github.com/iotaledger/goshimmer/packages/events"
 	"github.com/iotaledger/goshimmer/packages/model/value_transaction"
 	"github.com/iotaledger/goshimmer/packages/node"
-<<<<<<< HEAD
-=======
 	"github.com/iotaledger/goshimmer/packages/workerpool"
->>>>>>> d3274a21
 	"github.com/iotaledger/goshimmer/plugins/tangle"
 	"github.com/iotaledger/iota.go/trinary"
 )
@@ -27,29 +24,6 @@
 			workerPool.Submit(tx)
 		}
 	}))
-<<<<<<< HEAD
-}
-
-func ProcessSolidBundleHead(headTransaction *value_transaction.ValueTransaction) (*bundle.Bundle, errors.IdentifiableError) {
-	// only process the bundle if we didn't process it, yet
-	return tangle.GetBundle(headTransaction.GetHash(), func(headTransactionHash trinary.Trytes) (*bundle.Bundle, errors.IdentifiableError) {
-		// abort if bundle syntax is wrong
-		if !headTransaction.IsHead() {
-			return nil, ErrProcessBundleFailed.Derive(errors.New("invalid parameter"), "transaction needs to be head of bundle")
-		}
-
-		// initialize event variables
-		newBundle := bundle.New(headTransactionHash)
-		bundleTransactions := make([]*value_transaction.ValueTransaction, 0)
-
-		// iterate through trunk transactions until we reach the tail
-		currentTransaction := headTransaction
-		for {
-			// abort if we reached a previous head
-			if currentTransaction.IsHead() && currentTransaction != headTransaction {
-				newBundle.SetTransactionHashes(mapTransactionsToTransactionHashes(bundleTransactions))
-=======
->>>>>>> d3274a21
 
 	daemon.Events.Shutdown.Attach(events.NewClosure(func() {
 		plugin.LogInfo("Stopping Bundle Processor ...")
@@ -70,14 +44,6 @@
 	})
 }
 
-<<<<<<< HEAD
-func mapTransactionsToTransactionHashes(transactions []*value_transaction.ValueTransaction) (result []trinary.Trytes) {
-	result = make([]trinary.Trytes, len(transactions))
-	for k, v := range transactions {
-		result[k] = v.GetHash()
-	}
-=======
 var workerPool *workerpool.WorkerPool
->>>>>>> d3274a21
 
 const WORKER_COUNT = 10000