--- conflicted
+++ resolved
@@ -1,30 +1,12 @@
 package cli
 
 import (
-<<<<<<< HEAD
-=======
-	"fmt"
-	"os"
-
-	"github.com/iotaledger/goshimmer/packages/parameter"
->>>>>>> 7f238124
 	"github.com/iotaledger/hive.go/events"
 	"github.com/iotaledger/hive.go/node"
 	flag "github.com/spf13/pflag"
 )
 
-<<<<<<< HEAD
-var PLUGIN = node.NewPlugin("CLI", node.Enabled, run)
-=======
-const (
-	// AppVersion version number
-	AppVersion = "v0.1.2"
-	// AppName app code name
-	AppName = "GoShimmer"
-)
-
-var PLUGIN = node.NewPlugin("CLI", node.Enabled, configure, run)
->>>>>>> 7f238124
+var PLUGIN = node.NewPlugin("CLI", node.Enabled)
 
 func onAddPlugin(name string, status int) {
 	AddPluginStatus(node.GetPluginIdentifier(name), status)
@@ -38,57 +20,4 @@
 	node.Events.AddPlugin.Attach(events.NewClosure(onAddPlugin))
 
 	flag.Usage = printUsage
-}
-
-<<<<<<< HEAD
-=======
-func parseParameters() {
-	for _, pluginName := range parameter.NodeConfig.GetStringSlice(node.CFG_DISABLE_PLUGINS) {
-		node.DisabledPlugins[node.GetPluginIdentifier(pluginName)] = true
-	}
-	for _, pluginName := range parameter.NodeConfig.GetStringSlice(node.CFG_ENABLE_PLUGINS) {
-		node.EnabledPlugins[node.GetPluginIdentifier(pluginName)] = true
-	}
-}
-
-func PrintVersion() {
-	version := flag.BoolP("version", "v", false, "Prints the GoShimmer version")
-	flag.Parse()
-	if *version {
-		fmt.Println(AppName + " " + AppVersion)
-		os.Exit(0)
-	}
-}
-
-func LoadConfig() {
-	if err := parameter.FetchConfig(false); err != nil {
-		panic(err)
-	}
-
-	parseParameters()
-
-	if err := logger.InitGlobalLogger(parameter.NodeConfig); err != nil {
-		panic(err)
-	}
-}
-
-func configure(ctx *node.Plugin) {
-	fmt.Printf(`
-   _____  ____   _____ _    _ _____ __  __ __  __ ______ _____  
-  / ____|/ __ \ / ____| |  | |_   _|  \/  |  \/  |  ____|  __ \ 
- | |  __| |  | | (___ | |__| | | | | \  / | \  / | |__  | |__) |
- | | |_ | |  | |\___ \|  __  | | | | |\/| | |\/| |  __| |  _  / 
- | |__| | |__| |____) | |  | |_| |_| |  | | |  | | |____| | \ \ 
-  \_____|\____/|_____/|_|  |_|_____|_|  |_|_|  |_|______|_|  \_\
-                             %s                                     
-`, AppVersion)
-	fmt.Println()
-
-	ctx.Node.Logger.Infof("GoShimmer version %s ...", AppVersion)
-	ctx.Node.Logger.Info("Loading plugins ...")
-}
-
->>>>>>> 7f238124
-func run(ctx *node.Plugin) {
-	// do nothing; everything is handled in the init method
 }