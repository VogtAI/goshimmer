package tangle

import (
	"github.com/iotaledger/goshimmer/packages/node"
)

// region plugin module setup //////////////////////////////////////////////////////////////////////////////////////////

var PLUGIN = node.NewPlugin("Tangle", configure, run)

func configure(plugin *node.Plugin) {
	configureDatabase(plugin)
<<<<<<< HEAD
	configureMemPool(plugin)
}

func run(plugin *node.Plugin) {
	runMemPool(plugin)
=======
	configureSolidifier(plugin)
}

func run(plugin *node.Plugin) {
	// this plugin has no background workers
>>>>>>> 8bdd1796
}

// endregion ///////////////////////////////////////////////////////////////////////////////////////////////////////////<|MERGE_RESOLUTION|>--- conflicted
+++ resolved
@@ -10,19 +10,11 @@
 
 func configure(plugin *node.Plugin) {
 	configureDatabase(plugin)
-<<<<<<< HEAD
-	configureMemPool(plugin)
-}
-
-func run(plugin *node.Plugin) {
-	runMemPool(plugin)
-=======
 	configureSolidifier(plugin)
 }
 
 func run(plugin *node.Plugin) {
 	// this plugin has no background workers
->>>>>>> 8bdd1796
 }
 
 // endregion ///////////////////////////////////////////////////////////////////////////////////////////////////////////