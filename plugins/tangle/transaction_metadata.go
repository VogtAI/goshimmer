--- conflicted
+++ resolved
@@ -95,11 +95,7 @@
 	return metaData.solid
 }
 
-<<<<<<< HEAD
-func (metaData *TransactionMetadata) SetSolid(solid bool) {
-=======
 func (metaData *TransactionMetadata) SetSolid(solid bool) bool {
->>>>>>> 8bdd1796
 	metaData.solidMutex.RLock()
 	if metaData.solid != solid {
 		metaData.solidMutex.RUnlock()
@@ -109,20 +105,14 @@
 			metaData.solid = solid
 
 			metaData.SetModified(true)
-<<<<<<< HEAD
-=======
 
 			return true
->>>>>>> 8bdd1796
 		}
 	} else {
 		metaData.solidMutex.RUnlock()
 	}
-<<<<<<< HEAD
-=======
 
 	return false
->>>>>>> 8bdd1796
 }
 
 func (metaData *TransactionMetadata) GetLiked() bool {
