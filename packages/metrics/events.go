package metrics

import "github.com/iotaledger/hive.go/events"

// CollectionEvents defines the events fot the metrics package
type CollectionEvents struct {
	FPCInboundBytes  *events.Event
	FPCOutboundBytes *events.Event
	CPUUsage         *events.Event
	MemUsage         *events.Event
<<<<<<< HEAD

	GossipPacketDropped *events.Event
	DBSize              *events.Event
=======
	Synced           *events.Event
>>>>>>> 8157effa
}

func uint64Caller(handler interface{}, params ...interface{}) {
	handler.(func(uint64))(params[0].(uint64))
}

func float64Caller(handler interface{}, params ...interface{}) {
	handler.(func(float64))(params[0].(float64))
}

func boolCaller(handler interface{}, params ...interface{}) {
	handler.(func(bool))(params[0].(bool))
}<|MERGE_RESOLUTION|>--- conflicted
+++ resolved
@@ -8,13 +8,10 @@
 	FPCOutboundBytes *events.Event
 	CPUUsage         *events.Event
 	MemUsage         *events.Event
-<<<<<<< HEAD
 
 	GossipPacketDropped *events.Event
 	DBSize              *events.Event
-=======
-	Synced           *events.Event
->>>>>>> 8157effa
+	Synced              *events.Event
 }
 
 func uint64Caller(handler interface{}, params ...interface{}) {
