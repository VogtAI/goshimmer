--- conflicted
+++ resolved
@@ -6,7 +6,6 @@
 
 // CollectionEvents defines the events fot the metrics package
 type CollectionEvents struct {
-<<<<<<< HEAD
 	AnalysisOutboundBytes *events.Event
 	FPCInboundBytes       *events.Event
 	FPCOutboundBytes      *events.Event
@@ -14,16 +13,10 @@
 	MemUsage              *events.Event
 	DBSize                *events.Event
 	Synced                *events.Event
-=======
-	FPCInboundBytes  *events.Event
-	FPCOutboundBytes *events.Event
-	CPUUsage         *events.Event
-	MemUsage         *events.Event
-	Synced           *events.Event
-	ValueTips        *events.Event
-	MessageTips      *events.Event
-	QueryReceived    *events.Event
-	QueryReplyError  *events.Event
+	ValueTips             *events.Event
+	MessageTips           *events.Event
+	QueryReceived         *events.Event
+	QueryReplyError       *events.Event
 }
 
 // QueryReceivedEvent is used to pass information through a QueryReceived event.
@@ -43,7 +36,6 @@
 
 func queryReplyErrorEventCaller(handler interface{}, params ...interface{}) {
 	handler.(func(ev *QueryReplyErrorEvent))(params[0].(*QueryReplyErrorEvent))
->>>>>>> 35959853
 }
 
 func uint64Caller(handler interface{}, params ...interface{}) {
