--- conflicted
+++ resolved
@@ -2,11 +2,7 @@
 
 import (
 	"container/list"
-<<<<<<< HEAD
 	"fmt"
-	"runtime"
-=======
->>>>>>> 2e07cdb3
 	"time"
 
 	"github.com/iotaledger/goshimmer/packages/binary/messagelayer/message"
@@ -61,14 +57,10 @@
 		Events: *newEvents(),
 	}
 
-<<<<<<< HEAD
 	result.DBStats()
 
-	result.solidifierWorkerPool.Tune(runtime.GOMAXPROCS(0))
-=======
 	result.solidifierWorkerPool.Tune(1024)
 	result.storeMessageWorkerPool.Tune(1024)
->>>>>>> 2e07cdb3
 	return
 }
 
