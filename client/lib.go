--- conflicted
+++ resolved
@@ -9,15 +9,6 @@
 	"io"
 	"io/ioutil"
 	"net/http"
-<<<<<<< HEAD
-
-	webapi_broadcastData "github.com/iotaledger/goshimmer/plugins/webapi/broadcastData"
-	webapi_findMessageById "github.com/iotaledger/goshimmer/plugins/webapi/findMessageById"
-	webapi_getNeighbors "github.com/iotaledger/goshimmer/plugins/webapi/getNeighbors"
-	webapi_spammer "github.com/iotaledger/goshimmer/plugins/webapi/spammer"
-	webapi_auth "github.com/iotaledger/goshimmer/plugins/webauth"
-=======
->>>>>>> 4b34c119
 )
 
 var (
@@ -30,30 +21,20 @@
 )
 
 const (
-<<<<<<< HEAD
-	routeBroadcastData  = "broadcastData"
-	routeGetMessageById = "findMessageById"
-	routeGetNeighbors   = "getNeighbors"
-	routeSpammer        = "spammer"
-	routeLogin          = "login"
-	//routeGetTransactionsToApprove = "getTransactionsToApprove"
-
-=======
->>>>>>> 4b34c119
 	contentTypeJSON = "application/json"
 )
 
 func NewGoShimmerAPI(node string, httpClient ...http.Client) *GoShimmerAPI {
 	if len(httpClient) > 0 {
-		return &GoShimmerAPI{baseUrl: node, httpClient: httpClient[0]}
+		return &GoShimmerAPI{node: node, httpClient: httpClient[0]}
 	}
-	return &GoShimmerAPI{baseUrl: node}
+	return &GoShimmerAPI{node: node}
 }
 
 // GoShimmerAPI is an API wrapper over the web API of GoShimmer.
 type GoShimmerAPI struct {
 	httpClient http.Client
-	baseUrl    string
+	node       string
 	jwt        string
 }
 
@@ -81,7 +62,7 @@
 	case http.StatusInternalServerError:
 		return fmt.Errorf("%w: %s", ErrInternalServerError, errRes.Error)
 	case http.StatusNotFound:
-		return fmt.Errorf("%w: %s", ErrNotFound, res.Request.URL)
+		return fmt.Errorf("%w: %s", ErrNotFound, errRes.Error)
 	case http.StatusBadRequest:
 		return fmt.Errorf("%w: %s", ErrBadRequest, errRes.Error)
 	case http.StatusUnauthorized:
@@ -105,7 +86,7 @@
 	}
 
 	// construct request
-	req, err := http.NewRequest(method, fmt.Sprintf("%s/%s", api.baseUrl, route), func() io.Reader {
+	req, err := http.NewRequest(method, fmt.Sprintf("%s/%s", api.node, route), func() io.Reader {
 		if data == nil {
 			return nil
 		}
@@ -139,89 +120,4 @@
 		return err
 	}
 	return nil
-<<<<<<< HEAD
-}
-
-// Login authorizes this API instance against the web API.
-// You must call this function before any before any other call, if the web-auth plugin is enabled.
-func (api *GoShimmerAPI) Login(username string, password string) error {
-	res := &webapi_auth.Response{}
-	if err := api.do(http.MethodPost, routeLogin,
-		&webapi_auth.Request{Username: username, Password: password}, res); err != nil {
-		return err
-	}
-	api.jwt = res.Token
-	return nil
-}
-
-// BroadcastData sends the given data (payload) by creating a message in the backend.
-func (api *GoShimmerAPI) BroadcastData(data []byte) (string, error) {
-
-	res := &webapi_broadcastData.Response{}
-	if err := api.do(http.MethodPost, routeBroadcastData,
-		&webapi_broadcastData.Request{Data: data}, res); err != nil {
-		return "", err
-	}
-
-	return res.Id, nil
-}
-
-func (api *GoShimmerAPI) FindMessageById(base58EncodedIds []string) (*webapi_findMessageById.Response, error) {
-	res := &webapi_findMessageById.Response{}
-
-	err := api.do(
-		http.MethodPost,
-		routeGetMessageById,
-		&webapi_findMessageById.Request{Ids: base58EncodedIds},
-		res,
-	)
-	if err != nil {
-		return nil, err
-	}
-
-	return res, nil
-}
-
-// GetNeighbors gets the chosen/accepted neighbors.
-// If knownPeers is set, also all known peers to the node are returned additionally.
-func (api *GoShimmerAPI) GetNeighbors(knownPeers bool) (*webapi_getNeighbors.Response, error) {
-	res := &webapi_getNeighbors.Response{}
-	if err := api.do(http.MethodGet, func() string {
-		if !knownPeers {
-			return routeGetNeighbors
-		}
-		return fmt.Sprintf("%s?known=1", routeGetNeighbors)
-	}(), nil, res); err != nil {
-		return nil, err
-	}
-	return res, nil
-}
-
-// // GetTips executes the tip-selection on the node to retrieve tips to approve.
-// func (api *GoShimmerAPI) GetTransactionsToApprove() (*webapi_gtta.Response, error) {
-// 	res := &webapi_gtta.Response{}
-// 	if err := api.do(http.MethodGet, routeGetTransactionsToApprove, nil, res); err != nil {
-// 		return nil, err
-// 	}
-// 	return res, nil
-// }
-
-// ToggleSpammer toggles the node internal spammer.
-func (api *GoShimmerAPI) ToggleSpammer(enable bool) (*webapi_spammer.Response, error) {
-	res := &webapi_spammer.Response{}
-	if err := api.do(http.MethodGet, func() string {
-		if enable {
-			return fmt.Sprintf("%s?cmd=start", routeSpammer)
-		}
-		return fmt.Sprintf("%s?cmd=stop", routeSpammer)
-	}(), nil, res); err != nil {
-		return nil, err
-	}
-	return res, nil
-}
-
-func (api *GoShimmerAPI) BaseUrl() string {
-	return api.baseUrl
-=======
->>>>>>> 4b34c119
 }